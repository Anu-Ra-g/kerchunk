import base64
from collections import Counter
import ujson as json
from packaging import version
import logging
import os

import fsspec
import numcodecs
import numpy as np
import xarray as xr
import zarr
logger = logging.getLogger('reference-combine')


class MultiZarrToZarr:
    """Combine multiple reference files into one

    Parameters
    ----------
    path: string or list of strings
        List of JSON paths or a URL containing multiple JSONs
    
    remote_protocol: string
        Protocol used to access remote files (e.g. 's3', 'az', etc)

    xarray_open_kwargs : dict
        Dictionary of args to pass to ``xr.open_dataset()``

    xarray_concat_args : dict
        Dictionary of args to pass to ``xr.concat()``

    preprocess : function
        Function take takes in/returns a ``xr.Dataset`` to be processed before dataset concatenation

    storage_options : dict
        Dictionary of args to be passed to ``fsspec.open_files()``
    """

    def __init__(self, path, remote_protocol,
                 remote_options=None, xarray_open_kwargs=None, xarray_concat_args=None,
                 preprocess=None, storage_options=None):
        self.path = path
        self.xr_kwargs = xarray_open_kwargs or {}
        self.concat_kwargs = xarray_concat_args or {}
        self.storage_options = storage_options or {}
        self.preprocess = preprocess
        self.remote_protocol = remote_protocol
        self.remote_options = remote_options or {}

    def translate(self, outpath=None):
        """
        Translate the combined reference files and write to new file

        Parameters
        ----------
        outpath : String (optional)
            Path of file to be written. If left blank, ``MultiZarrToZarr.translate()`` returns a dict.
        """


        ds, ds0, fss = self._determine_dims()
        out = self._build_output(ds, ds0, fss)
        self.output = self._consolidate(out)

        if outpath:
            self._write(self.output, outpath)
        else:
            return self.output
        # TODO: return new zarr dataset?

    @staticmethod
    def _write(refs, outpath, filetype=None):
        types = {
            "json": "json",
            "parquet": "parquet",
            "zarr": "zarr"
        }
        if filetype is None:
            ext = os.path.splitext(outpath)[1].lstrip(".")
            filetype = types[ext]
        elif filetype not in types:
            raise KeyError
        if filetype == "json":
            with open(outpath, "w") as f:
                json.dump(refs, f)
            return
        import pandas as pd
        references2 = {
            k: {"data": v.encode('ascii') if not isinstance(v, list) else None,
                "url": v[0] if isinstance(v, list) else None,
                "offset": v[1] if isinstance(v, list) else None,
                "size": v[2] if isinstance(v, list) else None}
            for k, v in refs['refs'].items()}
        # use pandas for sorting
        df = pd.DataFrame(references2.values(), index=list(references2)).sort_values("offset")

        if filetype == "zarr":
            # compression should be NONE, if intent is to store in single zip
            g = zarr.open_group(outpath, mode='w')
            g.attrs.update({k: v for k, v in refs.items() if k in ['version', "templates", "gen"]})
            g.array(name="key", data=df.index.values, dtype="object", compression="zstd",
                    object_codec=numcodecs.VLenUTF8())
            g.array(name="offset", data=df.offset.values, dtype="uint32", compression="zstd")
            g.array(name="size", data=df['size'].values, dtype="uint32", compression="zstd")
            g.array(name="data", data=df.data.values, dtype="object",
                    object_codec=numcodecs.VLenBytes(), compression="gzip")
            # may be better as fixed length
            g.array(name="url", data=df.url.values, dtype="object",
                    object_codec=numcodecs.VLenUTF8(), compression='gzip')
        if filetype == "parquet":
            import fastparquet
            metadata = {k: v for k, v in refs.items() if k in ['version', "templates", "gen"]}
            fastparquet.write(
                outpath,
                df,
                custom_metadata=metadata,
                compression="ZSTD"
            )

    def _consolidate(self, mapping, inline_threshold=100, template_count=5):
        counts = Counter(v[0] for v in mapping.values() if isinstance(v, list))

        def letter_sets():
            import string
            import itertools
            yield from string.ascii_letters
            for a, b in itertools.combinations(string.ascii_letters, 2):
                yield a + b
            for a, b, c in itertools.combinations(string.ascii_letters, 3):
                yield a + b + c

        templates = {i: u for i, (u, v) in zip(letter_sets(), counts.items())
                     if v > template_count}
        inv = {v: k for k, v in templates.items()}

        out = {}
        for k, v in mapping.items():
            if isinstance(v, list) and v[2] < inline_threshold:
                v = self.fs.cat_file(v[0], start=v[1], end=v[1] + v[2])
            if isinstance(v, bytes):
                try:
                    # easiest way to test if data is ascii
                    out[k] = v.decode('ascii')
                    try:
                        # minify json
                        out[k] = json.dumps(json.loads(out[k]))
                    except:
                        pass
                except UnicodeDecodeError:
                    out[k] = (b"base64:" + base64.b64encode(v)).decode()
            else:
                if v[0] in inv:
                    out[k] = ["{{" + inv[v[0]] + "}}"] + v[1:]
                else:
                    out[k] = v
        return {"version": 1, "templates": templates, "refs": out}

    def _build_output(self, ds, ds0, fss):
        out = {}
        logger.debug("write zarr metadata")
        ds.to_zarr(out, chunk_store={}, compute=False,
                   consolidated=False)  # fills in metadata&coords
        z = zarr.open_group(out, mode='a')

        accum = {v: [] for v in self.concat_dims.union(self.extra_dims)}
        accum_dim = list(accum)[0]  # only ever one dim for now

        # a)
        logger.debug("accumulate coords array")
        times = False
        for fs in fss:
            zz = zarr.open_array(fs.get_mapper(accum_dim))

            try:
                import cftime
                zz = cftime.num2pydate(zz[...], units=zz.attrs["units"],
                                       calendar=zz.attrs.get("calendar"))
                times = True
                logger.debug("converted times")
            except:
                pass
            accum[accum_dim].append(zz[...].copy())
        attr = dict(z[accum_dim].attrs)
        if times:
            accum[accum_dim] = [np.array(a, dtype="M8") for a in accum[accum_dim]]
            attr.pop('units')
            attr.pop('calendar')
    
        acc = np.concatenate([np.atleast_1d(a) for a in accum[accum_dim]]).squeeze()

        acc_len = len(acc)
        logger.debug("write coords array")
        arr = z.create_dataset(name=accum_dim,
                               data=acc,
                               overwrite=True)
        arr.attrs.update(attr)
        for variable in ds.variables:

            # cases
            # a) this is accum_dim -> note values, dealt with above
            # b) this is a dimension that didn't change -> copy (once)
            # c) this is a normal var, without accum_dim, var.shape == var0.shape -> copy (once)
            # d) this is var needing reshape -> each dataset's keys get new names, update shape
            if variable == accum_dim:
                continue

            var, var0 = ds[variable], ds0[variable]
            if variable in ds.dims or accum_dim not in var.dims:
                # b) and c)
                logger.debug(f"copy variable: {variable}")
                out.update({k: v for k, v in fss[0].references.items() if k.startswith(variable + "/")})
                continue

            logger.debug(f"process variable: {variable}")
            # d)
            # update shape
            shape = list(var.shape)
            bit = json.loads(out[f"{variable}/.zarray"])
            if accum_dim in var0.dims:
                chunks_per_part = len(var0.chunks[var.dims.index(accum_dim)])
            else:
                chunks_per_part = 1
            shape[var.dims.index(accum_dim)] = acc_len
            bit["shape"] = shape
            out[f"{variable}/.zarray"] = json.dumps(bit)

            # handle components chunks
            for i, fs in enumerate(fss):
                for k, v in fs.references.items():
                    start, part = os.path.split(k)
                    if start != variable or part in ['.zgroup', '.zarray', '.zattrs']:
                        # OK, so we go through all the keys multiple times
                        continue
                    elif var.dims == var0.dims:
                        # concat only
                        parts = {d: c for d, c in zip(var.dims, part.split("."))}
                        parts = [parts[d] if d in self.same_dims else str(i * chunks_per_part + int(parts[d]))
                                 for d in var.dims]
                        out[f"{start}/{'.'.join(parts)}"] = v
                    else:
                        # merge with new coordinate
                        # i.e., self.extra_dims applies
                        out[f"{start}/{i}.{part}"] = v
        return out

    def _determine_dims(self):
        logger.debug("open mappers")

        # If self.path is a list of dictionaries, pass them directly to fsspec.filesystem
        import collections.abc
        if isinstance(self.path[0], collections.abc.Mapping):
            fo_list = self.path
        
        # If self.path is list of files, open the files and load the json as a dictionary
        else:
            with fsspec.open_files(self.path, **self.storage_options) as ofs:
                fo_list = [json.load(of) for of in ofs]

        fss = [
            fsspec.filesystem(
                "reference", fo=fo,
                remote_protocol=self.remote_protocol,
                remote_options=self.remote_options
            ) for fo in fo_list
        ]
        self.fs = fss[0].fs
        mappers = [fs.get_mapper("") for fs in fss]

        logger.debug("open first two datasets")
        xr_kwargs_copy = self.xr_kwargs.copy()
        
        # Add consolidated=False to xr kwargs if not explictly given by user
        # needed to suppress zarr open warnings
        if (version.parse(xr.__version__) >= version.parse("0.19.0")
                and 'consolidated' not in xr_kwargs_copy):
            xr_kwargs_copy['consolidated'] = False

        dss = [xr.open_dataset(m, engine="zarr", chunks={},  **xr_kwargs_copy)
               for m in mappers[:2]]

        if self.preprocess:
            logger.debug("preprocess")
            dss = [self.preprocess(d) for d in dss]
        logger.debug("concat")
        ds = xr.concat(dss, **self.concat_kwargs)
        ds0 = dss[0]
        self.extra_dims = set(ds.dims) - set(ds0.dims)
        self.concat_dims = set(
            k for k, v in ds.dims.items()
           if k in ds0.dims and v / ds0.dims[k] == 2
        )
        self.same_dims = set(ds.dims) - self.extra_dims - self.concat_dims
<<<<<<< HEAD
        return ds, ds0, fss
=======
        return ds, ds0, fss


def example_ensemble():
    """Scan the set of URLs and create a single reference output

    This example uses the output of hdf.example_multiple
    """
    def drop_coords(ds):
        ds = ds.drop(['reference_time', 'crs'])
        return ds.reset_coords(drop=True)

    xarray_open_kwargs = {
        "decode_cf": False,
        "mask_and_scale": False,
        "decode_times": False,
        "decode_timedelta": False,
        "use_cftime": False,
        "decode_coords": False
    }
    concat_kwargs = {
        "dim": "time"
    }
    mzz = MultiZarrToZarr(
        "zip://*.json::out.zip",
        remote_protocol="s3",
        remote_options={'anon': True},
        preprocess=drop_coords,
        xarray_open_kwargs=xarray_open_kwargs,
        xarray_concat_args=concat_kwargs
    )
    mzz.translate("output.zarr")
>>>>>>> 124a2da7
<|MERGE_RESOLUTION|>--- conflicted
+++ resolved
@@ -291,39 +291,4 @@
            if k in ds0.dims and v / ds0.dims[k] == 2
         )
         self.same_dims = set(ds.dims) - self.extra_dims - self.concat_dims
-<<<<<<< HEAD
-        return ds, ds0, fss
-=======
-        return ds, ds0, fss
-
-
-def example_ensemble():
-    """Scan the set of URLs and create a single reference output
-
-    This example uses the output of hdf.example_multiple
-    """
-    def drop_coords(ds):
-        ds = ds.drop(['reference_time', 'crs'])
-        return ds.reset_coords(drop=True)
-
-    xarray_open_kwargs = {
-        "decode_cf": False,
-        "mask_and_scale": False,
-        "decode_times": False,
-        "decode_timedelta": False,
-        "use_cftime": False,
-        "decode_coords": False
-    }
-    concat_kwargs = {
-        "dim": "time"
-    }
-    mzz = MultiZarrToZarr(
-        "zip://*.json::out.zip",
-        remote_protocol="s3",
-        remote_options={'anon': True},
-        preprocess=drop_coords,
-        xarray_open_kwargs=xarray_open_kwargs,
-        xarray_concat_args=concat_kwargs
-    )
-    mzz.translate("output.zarr")
->>>>>>> 124a2da7
+        return ds, ds0, fss