import base64
from collections import Counter
import ujson as json
from packaging import version
import logging
import os

import fsspec
import numcodecs
import numpy as np
import xarray as xr
import zarr
logger = logging.getLogger('reference-combine')


class MultiZarrToZarr:
    """Combine multiple reference files into one

    Parameters
    ----------
    path: string or list of strings
        List of JSON paths or a URL containing multiple JSONs
    
    remote_protocol: string
        Protocol used to access remote files (e.g. 's3', 'az', etc)

    remote_options : dict
        Dictionary of args to pass to ``fsspec.filesystem()``

    xarray_open_kwargs : dict
        Dictionary of args to pass to ``xr.open_dataset()``

    xarray_concat_args : dict
        Dictionary of args to pass to ``xr.concat()``

    preprocess : function
        Function take takes in/returns a ``xr.Dataset`` to be processed before dataset concatenation

    storage_options : dict
        Dictionary of args to pass to ``fsspec.open_files()``
    """

    def __init__(self, path, remote_protocol,
                 remote_options=None, xarray_open_kwargs=None, xarray_concat_args=None,
                 preprocess=None, storage_options=None):
        self.path = path
        self.xr_kwargs = xarray_open_kwargs or {}
        self.concat_kwargs = xarray_concat_args or {}
        self.storage_options = storage_options or {}
        self.preprocess = preprocess
        self.remote_protocol = remote_protocol
        self.remote_options = remote_options or {}

    def translate(self, outpath=None, template_count=5):
        """
        Translate the combined reference files and write to new file

        Parameters
        ----------
        outpath : String (optional)
            Path of file to be written. If left blank, ``MultiZarrToZarr.translate()`` returns a dict.

        template_count : int or None (optional, default=5)
            Set to ``None`` to disable templates

        """


        ds, ds0, fss = self._determine_dims()
        out = self._build_output(ds, ds0, fss)
        self.output = self._consolidate(out, template_count=template_count)

        if outpath:
            self._write(self.output, outpath)
        else:
            return self.output
        # TODO: return new zarr dataset?

    @staticmethod
    def _write(refs, outpath, filetype=None):
        types = {
            "json": "json",
            "parquet": "parquet",
            "zarr": "zarr"
        }
        if filetype is None:
            ext = os.path.splitext(outpath)[1].lstrip(".")
            filetype = types[ext]
        elif filetype not in types:
            raise KeyError
        if filetype == "json":
            with open(outpath, "w") as f:
                json.dump(refs, f)
            return
        import pandas as pd
        references2 = {
            k: {"data": v.encode('ascii') if not isinstance(v, list) else None,
                "url": v[0] if isinstance(v, list) else None,
                "offset": v[1] if isinstance(v, list) else None,
                "size": v[2] if isinstance(v, list) else None}
            for k, v in refs['refs'].items()}
        # use pandas for sorting
        df = pd.DataFrame(references2.values(), index=list(references2)).sort_values("offset")

        if filetype == "zarr":
            # compression should be NONE, if intent is to store in single zip
            g = zarr.open_group(outpath, mode='w')
            g.attrs.update({k: v for k, v in refs.items() if k in ['version', "templates", "gen"]})
            g.array(name="key", data=df.index.values, dtype="object", compression="zstd",
                    object_codec=numcodecs.VLenUTF8())
            g.array(name="offset", data=df.offset.values, dtype="uint32", compression="zstd")
            g.array(name="size", data=df['size'].values, dtype="uint32", compression="zstd")
            g.array(name="data", data=df.data.values, dtype="object",
                    object_codec=numcodecs.VLenBytes(), compression="gzip")
            # may be better as fixed length
            g.array(name="url", data=df.url.values, dtype="object",
                    object_codec=numcodecs.VLenUTF8(), compression='gzip')
        if filetype == "parquet":
            import fastparquet
            metadata = {k: v for k, v in refs.items() if k in ['version', "templates", "gen"]}
            fastparquet.write(
                outpath,
                df,
                custom_metadata=metadata,
                compression="ZSTD"
            )

    def _consolidate(self, mapping, inline_threshold=100, template_count=5):
        counts = Counter(v[0] for v in mapping.values() if isinstance(v, list))

        def letter_sets():
            import string
            import itertools
            i = 1
            while True:
                for tup in itertools.combinations(string.ascii_letters + string.digits, i):
                    yield "".join(tup)
                i += 1

        templates = {i: u for i, (u, v) in zip(letter_sets(), counts.items())
                     if v > template_count} if template_count is not None else {}
        inv = {v: k for k, v in templates.items()}

        out = {}
        for k, v in mapping.items():
            if isinstance(v, list) and v[2] < inline_threshold:
                v = self.fs.cat_file(v[0], start=v[1], end=v[1] + v[2])
            if isinstance(v, bytes):
                try:
                    # easiest way to test if data is ascii
                    out[k] = v.decode('ascii')
                    try:
                        # minify json
                        out[k] = json.dumps(json.loads(out[k]))
                    except:
                        pass
                except UnicodeDecodeError:
                    out[k] = (b"base64:" + base64.b64encode(v)).decode()
            else:
                if v[0] in inv:
                    out[k] = ["{{" + inv[v[0]] + "}}"] + v[1:]
                else:
                    out[k] = v
        return {"version": 1, "templates": templates, "refs": out}

    def _build_output(self, ds, ds0, fss):
        out = {}
        logger.debug("write zarr metadata")
        ds.to_zarr(out, chunk_store={}, compute=False,
                   consolidated=False)  # fills in metadata&coords
        z = zarr.open_group(out, mode='a')

<<<<<<< HEAD
        accum_dim = list(self.concat_dims.union(self.extra_dims))[0]  # only ever one dim for now

        acc_len = make_coord(fss, z, accum_dim)
=======
        accum = {v: [] for v in self.concat_dims.union(self.extra_dims)}
        accum_dim = list(accum)[0]  # only ever one dim for now

        # a)
        logger.debug("accumulate coords array")
        times = False
        for fs in fss:
            zz = zarr.open_array(fs.get_mapper(accum_dim))

            try:
                import cftime

                # Try and get the calendar attribute from "calendar" attribute
                # If it doesn't exist, assume a standard calendar
                if zz.attrs.get("calendar") is not None:
                    calendar = zz.attrs.get("calendar")
                else:
                    calendar = 'standard'

                    # Update attrs in z[accum_dim]
                    zattr = dict(z[accum_dim].attrs)
                    zattr['calendar'] = 'standard'
                    z[accum_dim].attrs.put(zattr)

                if not isinstance(zz, cftime.real_datetime):
                    zz = cftime.num2pydate(zz[...], units=zz.attrs["units"],
                                           calendar=calendar)
                    times = True
                    logger.debug("converted times")
                    accum[accum_dim].append(zz)
                else:
                    accum[accum_dim].append(zz)
            except Exception as e:
                ex = e
                accum[accum_dim].append(zz[...].copy())
        attr = dict(z[accum_dim].attrs)
        if times:
            accum[accum_dim] = [np.array(a, dtype="M8") for a in accum[accum_dim]]
            attr.pop('units')
            attr.pop('calendar')
    
        acc = np.concatenate([np.atleast_1d(a) for a in accum[accum_dim]]).squeeze()

        acc_len = len(acc)
        logger.debug("write coords array")
        arr = z.create_dataset(name=accum_dim,
                               data=acc,
                               overwrite=True)
        arr.attrs.update(attr)
>>>>>>> 89d32322
        for variable in ds.variables:
            logger.debug("considering %s", variable)

            # cases
            # a) this is accum_dim -> note values, dealt with above
            # b) this is a dimension that didn't change -> copy (once)
            # c) this is a normal var, without accum_dim, var.shape == var0.shape -> copy (once)
            # d) this is var needing reshape -> each dataset's keys get new names, update shape
            # e) this is a dimension that DOES change

            if variable == accum_dim:
                logger.debug("a)")
                continue

            var, var0 = ds[variable], ds0[variable]
            if variable in ds.dims or accum_dim not in var.dims:
                # b) and c)
                logger.debug(f"b) c) copy variable: {variable}")
                out.update({k: v for k, v in fss[0].references.items() if k.startswith(variable + "/")})
                continue

            if variable in ds.coords:
                logger.debug("e)")
                make_coord(fss, z, variable)
                continue

            logger.debug(f"d) process variable: {variable}")
            # update shape
            shape = list(var.shape)
            bit = json.loads(out[f"{variable}/.zarray"])
            if accum_dim in var0.dims:
                chunks_per_part = len(var0.chunks[var.dims.index(accum_dim)])
            else:
                chunks_per_part = 1
            shape[var.dims.index(accum_dim)] = acc_len
            bit["shape"] = shape
            out[f"{variable}/.zarray"] = json.dumps(bit)

            # handle components chunks
            for i, fs in enumerate(fss):
                for k, v in fs.references.items():
                    start, part = os.path.split(k)
                    if start != variable or part in ['.zgroup', '.zarray', '.zattrs']:
                        # OK, so we go through all the keys multiple times
                        continue
                    elif var.dims == var0.dims:
                        # concat only
                        parts = {d: c for d, c in zip(var.dims, part.split("."))}
                        parts = [parts[d] if d in self.same_dims else str(i * chunks_per_part + int(parts[d]))
                                 for d in var.dims]
                        out[f"{start}/{'.'.join(parts)}"] = v
                    else:
                        # merge with new coordinate
                        # i.e., self.extra_dims applies
                        out[f"{start}/{i}.{part}"] = v
        return out

    def _determine_dims(self):
        logger.debug("open mappers")

        # If self.path is a list of dictionaries, pass them directly to fsspec.filesystem
        import collections.abc
        if isinstance(self.path[0], collections.abc.Mapping):
            fo_list = self.path
        
        # If self.path is list of files, open the files and load the json as a dictionary
        else:
            with fsspec.open_files(self.path, **self.storage_options) as ofs:
                fo_list = [json.load(of) for of in ofs]

        fss = [
            fsspec.filesystem(
                "reference", fo=fo,
                remote_protocol=self.remote_protocol,
                remote_options=self.remote_options
            ) for fo in fo_list
        ]
        self.fs = fss[0].fs
        mappers = [fs.get_mapper("") for fs in fss]

        logger.debug("open first two datasets")
        xr_kwargs_copy = self.xr_kwargs.copy()
        
        # Add consolidated=False to xr kwargs if not explictly given by user
        # needed to suppress zarr open warnings
        if (version.parse(xr.__version__) >= version.parse("0.19.0")
                and 'consolidated' not in xr_kwargs_copy):
            xr_kwargs_copy['consolidated'] = False

        dss = [xr.open_dataset(m, engine="zarr", chunks={},  **xr_kwargs_copy)
               for m in mappers[:2]]

        if self.preprocess:
            logger.debug("preprocess")
            dss = [self.preprocess(d) for d in dss]
        logger.debug("concat")
        ds = xr.concat(dss, **self.concat_kwargs)
        ds0 = dss[0]
        self.extra_dims = set(ds.dims) - set(ds0.dims)
        self.concat_dims = set(
            k for k, v in ds.dims.items()
           if k in ds0.dims and v / ds0.dims[k] == 2
        )
        self.same_dims = set(ds.dims) - self.extra_dims - self.concat_dims
        return ds, ds0, fss


def make_coord(fss, z, accum_dim):
    # a)
    accum = []
    logger.debug("accumulate coords array %s", accum_dim)
    times = False
    for fs in fss:
        zz = zarr.open_array(fs.get_mapper(accum_dim))

        try:
            import cftime
            if not isinstance(zz, cftime.real_datetime):

                # Try and get the calendar attribute from "calendar" attribute
                # If it doesn't exist, assume a standard calendar
                if zz.attrs.get("calendar") is not None:
                    calendar = zz.attrs.get("calendar")
                else:
                    calendar = 'standard'

                    # Update attrs in z[accum_dim]
                    zattr = dict(z[accum_dim].attrs)
                    zattr['calendar'] = 'standard'
                    z[accum_dim].attrs.put(zattr)            
                
                zz = cftime.num2pydate(zz[...], units=zz.attrs["units"],
                                       calendar=calendar)
                times = True
                logger.debug("converted times")
                accum.append(zz)
            else:
                accum.append(zz)
        except Exception as e:
            ex = e
            accum.append(zz[...].copy())
    attr = dict(z[accum_dim].attrs)
    if times:
        accum = [np.array(a, dtype="M8") for a in accum]
        attr.pop('units')
        attr.pop('calendar')

    acc = np.concatenate([np.atleast_1d(a) for a in accum]).squeeze()

    logger.debug("write coords array")
    arr = z.create_dataset(name=accum_dim,
                           data=acc,
                           overwrite=True)
    arr.attrs.update(attr)
    return len(acc)<|MERGE_RESOLUTION|>--- conflicted
+++ resolved
@@ -169,62 +169,10 @@
         ds.to_zarr(out, chunk_store={}, compute=False,
                    consolidated=False)  # fills in metadata&coords
         z = zarr.open_group(out, mode='a')
-
-<<<<<<< HEAD
         accum_dim = list(self.concat_dims.union(self.extra_dims))[0]  # only ever one dim for now
 
         acc_len = make_coord(fss, z, accum_dim)
-=======
-        accum = {v: [] for v in self.concat_dims.union(self.extra_dims)}
-        accum_dim = list(accum)[0]  # only ever one dim for now
-
-        # a)
-        logger.debug("accumulate coords array")
-        times = False
-        for fs in fss:
-            zz = zarr.open_array(fs.get_mapper(accum_dim))
-
-            try:
-                import cftime
-
-                # Try and get the calendar attribute from "calendar" attribute
-                # If it doesn't exist, assume a standard calendar
-                if zz.attrs.get("calendar") is not None:
-                    calendar = zz.attrs.get("calendar")
-                else:
-                    calendar = 'standard'
-
-                    # Update attrs in z[accum_dim]
-                    zattr = dict(z[accum_dim].attrs)
-                    zattr['calendar'] = 'standard'
-                    z[accum_dim].attrs.put(zattr)
-
-                if not isinstance(zz, cftime.real_datetime):
-                    zz = cftime.num2pydate(zz[...], units=zz.attrs["units"],
-                                           calendar=calendar)
-                    times = True
-                    logger.debug("converted times")
-                    accum[accum_dim].append(zz)
-                else:
-                    accum[accum_dim].append(zz)
-            except Exception as e:
-                ex = e
-                accum[accum_dim].append(zz[...].copy())
-        attr = dict(z[accum_dim].attrs)
-        if times:
-            accum[accum_dim] = [np.array(a, dtype="M8") for a in accum[accum_dim]]
-            attr.pop('units')
-            attr.pop('calendar')
-    
-        acc = np.concatenate([np.atleast_1d(a) for a in accum[accum_dim]]).squeeze()
-
-        acc_len = len(acc)
-        logger.debug("write coords array")
-        arr = z.create_dataset(name=accum_dim,
-                               data=acc,
-                               overwrite=True)
-        arr.attrs.update(attr)
->>>>>>> 89d32322
+
         for variable in ds.variables:
             logger.debug("considering %s", variable)
 
