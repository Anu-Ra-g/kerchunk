import base64
import logging

import numpy as np
import ujson
import pandas as pd
import fsspec
<<<<<<< HEAD
import zarr.convenience
=======
import zarr

from kerchunk.utils import templateize
>>>>>>> 517416b7


# example from preffs's README'
df = pd.DataFrame(
    {
        "key": ["a/b", "a/b", "b"],
        "path": ["a.dat", "b.dat", None],
        "offset": [123, 12, 0],
        "size": [12, 17, 0],
        "raw": [None, None, b"data"],
    }
)
logger = logging.getLogger("kerchunk.df")


def _proc_raw(r):
    if not isinstance(r, bytes):
        r = r.encode()
    if r.startswith(b"base64:"):
        return base64.b64decode(r[7:])
    return r


def get_variables(refs, consolidated=True):
    """Get list of variable names from references.

    Finds the top-level prefixes in a reference set, corresponding to
    the directory listing of the root for zarr.

    Parameters
    ----------
    refs : dict
        kerchunk references keys
    consolidated : bool
        Whether or not to add consolidated metadata key to references. (default True)

    Returns
    -------
    fields : list of str
        List of variable names.
    """
    fields = []
    meta = {}
    for k in refs:
        if ".z" in k and consolidated:
            meta[k] = refs[k]
        if "/" in k:
            name, chunk = k.split("/")
            if name not in fields:
                fields.append(name)
            else:
                continue
        else:
            fields.append(k)
    if consolidated and ".zmetadata" not in fields:
        zarr.consolidate_metadata(meta)
        refs[".zmetadata"] = meta[".zmetadata"]
        fields.append(".zmetadata")
    return fields


def _normalize_json(json_obj):
    """Normalize json representation as bytes

    Parameters
    ----------
    json_obj : str, bytes, dict, list
        JSON data for parquet file to be written.
    """
    if not isinstance(json_obj, str) and not isinstance(json_obj, bytes):
        json_obj = ujson.dumps(json_obj)
    if not isinstance(json_obj, bytes):
        json_obj = json_obj.encode()
    return json_obj


def _write_json(fname, json_obj, storage_options):
    """Write references into a parquet file.

    Parameters
    ----------
    fname : str
        Output filename.
    json_obj : str, bytes, dict, list
        JSON data for parquet file to be written.
    """
    json_obj = _normalize_json(json_obj)
    with fsspec.open(fname, "wb", **storage_options) as f:
        f.write(json_obj)


def refs_to_dataframe(
    refs,
    url,
    consolidated=True,
    storage_options=None,
    # need to balance speed to read one RG versus latency in many reads and size of
    # parquet metadata. We should benchmark to remote storage to decide a good number
    row_group_size=10_000,
    **kwargs,
):
    """Write references as a store of parquet files with multiple row groups.

    The directory structure should mimic a normal zarr store but instead of standard chunk
    keys, references are saved as parquet dataframes with multiple row groups.

    Parameters
    ----------
    refs: str | dict
        Location of a JSON file containing references or a reference set already loaded
        into memory. It will get processed by the standard referenceFS, to normalise
        any templates, etc., it might contain.
    url: str
        Location for the output, together with protocol. This must be a writable
        directory.
    consolidated : bool
        Whether or not to add consolidated metadata key to references. (default True)
    storage_options: dict | None
        Passed to fsspec when for writing the parquet.
    row_group_size : int
        Number of references to store in each reference file (default 1000)
    **kwargs : dict
        Additional keyword arguments passed to parquet engine of choice.
    """
    consolidated = True  # not even an argument, let's just use it
    if "refs" in refs:
        refs = refs["refs"]
<<<<<<< HEAD
    if consolidated:
        # because all metadata are embedded
        refs = zarr.convenience.consolidate_metadata(refs)

    # write into .zmetadata at top level, one fewer read on access
    refs[".row_group_size"] = '{"row_group_size": %i}' % row_group_size
    # _write_json(
    #    "/".join([url, ]), dict(row_group_size=row_group_size),
    #    storage_options=storage_options
    # )

    fs, _ = fsspec.core.url_to_fs(url)
    fs.makedirs(url, exist_ok=True)
    fields = get_variables(
        refs
    )  # actually, top-level prefixes (might be deeper for generic HDF)
=======
    _write_json(
        os.path.join(url, ".row_group_size"), dict(row_group_size=row_group_size)
    )
    fields = get_variables(refs, consolidated=consolidated)
>>>>>>> 517416b7
    for field in fields:
        field_path = "/".join([url, field])
        if field.startswith("."):
            # zarr metadata keys (.zgroup, .zmetadata, etc)
            _write_json(field_path, refs[field], storage_options=storage_options)
            continue

        fs.makedirs(field_path, exist_ok=True)
        # Read the variable zarray metadata to determine number of chunks
        zarray = ujson.loads(refs[f"{field}/.zarray"])
        chunk_sizes = np.ceil(np.array(zarray["shape"]) / np.array(zarray["chunks"]))
        if chunk_sizes.size == 0:
            chunk_sizes = np.array([0])
        nchunks = int(np.product(chunk_sizes))
        extra_rows = row_group_size - nchunks % row_group_size
        output_size = nchunks + extra_rows

        paths = np.full(output_size, np.nan, dtype="O")
        offsets = np.zeros(output_size, dtype="int64")
        sizes = np.zeros(output_size, dtype="int64")
        raws = np.full(output_size, np.nan, dtype="O")
        nmissing = 0

        for metakey in [".zarray", ".zattrs"]:
            # skip when consolidated?
            key = f"{field}/{metakey}"
            _write_json(
                "/".join([field_path, metakey]),
                refs[key],
                storage_options=storage_options,
            )
        for i, ind in enumerate(np.ndindex(tuple(chunk_sizes.astype(int)))):
            chunk_id = ".".join([str(ix) for ix in ind])
            key = f"{field}/{chunk_id}"
            # Make note if expected number of chunks differs from actual
            # number found in references
            if key in refs:
                data = refs[key]
                if isinstance(data, list):
                    paths[i] = data[0]
                    offsets[i] = data[1]
                    sizes[i] = data[2]
                else:
                    raws[i] = _proc_raw(data)
            else:
                nmissing += 1

        if nmissing:
            # comment: missing keys are fine, so long as they are not a large fraction.
            #  Does referenceFS successfully give FileNotFound for them?
            logger.warning(
                f"Warning: Chunks missing for field {field}. "
                f"Expected: {nchunks}, Found: {nchunks - nmissing}"
            )
        # The convention for parquet files is
        # <url>/<field_name>/refs.parq
        out_path = "/".join([field_path, "refs.parq"])
        df = pd.DataFrame(
            dict(path=paths, offset=offsets, size=sizes, raw=raws), copy=False
        )

        # value of 10 to be configurable
        if df.paths.nunique() and ((~df.path.isna()).sum() / df.paths.nunique() > 10):
            df["paths"] = df.astype("category")

        kwargs.update(
            row_group_offsets=row_group_size,
            object_encoding=dict(raw="bytes", path="utf8"),
            has_nulls=["path", "raw"],
            stats=False,
        )
        df.to_parquet(
            out_path,
            engine="fastparquet",
            storage_options=storage_options,
            compression="zstd",
            index=False,
            **kwargs,
        )<|MERGE_RESOLUTION|>--- conflicted
+++ resolved
@@ -5,13 +5,8 @@
 import ujson
 import pandas as pd
 import fsspec
-<<<<<<< HEAD
 import zarr.convenience
-=======
 import zarr
-
-from kerchunk.utils import templateize
->>>>>>> 517416b7
 
 
 # example from preffs's README'
@@ -139,7 +134,6 @@
     consolidated = True  # not even an argument, let's just use it
     if "refs" in refs:
         refs = refs["refs"]
-<<<<<<< HEAD
     if consolidated:
         # because all metadata are embedded
         refs = zarr.convenience.consolidate_metadata(refs)
@@ -153,15 +147,7 @@
 
     fs, _ = fsspec.core.url_to_fs(url)
     fs.makedirs(url, exist_ok=True)
-    fields = get_variables(
-        refs
-    )  # actually, top-level prefixes (might be deeper for generic HDF)
-=======
-    _write_json(
-        os.path.join(url, ".row_group_size"), dict(row_group_size=row_group_size)
-    )
     fields = get_variables(refs, consolidated=consolidated)
->>>>>>> 517416b7
     for field in fields:
         field_path = "/".join([url, field])
         if field.startswith("."):
